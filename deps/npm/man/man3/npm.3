.\" Generated with Ronnjs/v0.1
.\" http://github.com/kapouer/ronnjs/
.
.TH "NPM" "3" "May 2012" "" ""
.
.SH "NAME"
\fBnpm\fR \-\- node package manager
.
.SH "SYNOPSIS"
.
.nf
var npm = require("npm")
npm\.load(configObject, function (er, npm) {
  // use the npm object, now that it\'s loaded\.
  npm\.config\.set(key, val)
  val = npm\.config\.get(key)
  console\.log("prefix = %s", npm\.prefix)
  npm\.commands\.install(["package"], cb)
})
.
.fi
.
.SH "VERSION"
<<<<<<< HEAD
1.1.18
=======
1.1.21
>>>>>>> 992e3464
.
.SH "DESCRIPTION"
This is the API documentation for npm\.
To find documentation of the command line
client, see \fBnpm help npm\fR\|\.
.
.P
Prior to using npm\'s commands, \fBnpm\.load()\fR must be called with an object hash of
top\-level configs\.  In the npm command line client,
this set of configs is parsed from the command line options\.  Additional
configuration params are loaded from two configuration files\.  See \fBnpm help config\fR for more information\.
.
.P
After that, each of the functions are accessible in the
commands object: \fBnpm\.commands\.<cmd>\fR\|\.  See \fBnpm help index\fR for a list of
all possible commands\.
.
.P
All commands on the command object take an \fBarray\fR of positional argument \fBstrings\fR\|\. The last argument to any function is a callback\. Some
commands take other optional arguments\.
.
.P
Configs cannot currently be set on a per function basis, as each call to
npm\.config\.set will change the value for \fIall\fR npm commands in that process\.
.
.P
To find API documentation for a specific command, run the \fBnpm apihelp\fR
command\.
.
.SH "METHODS AND PROPERTIES"
.
.IP "\(bu" 4
\fBnpm\.load(configs, cb)\fR
.
.IP
Load the configuration params, and call the \fBcb\fR function once the
globalconfig and userconfig files have been loaded as well, or on
nextTick if they\'ve already been loaded\.
.
.IP "\(bu" 4
\fBnpm\.config\fR
.
.IP
An object for accessing npm configuration parameters\.
.
.IP "\(bu" 4
\fBnpm\.config\.get(key)\fR
.
.IP "\(bu" 4
\fBnpm\.config\.set(key, val)\fR
.
.IP "\(bu" 4
\fBnpm\.config\.del(key)\fR
.
.IP "" 0

.
.IP "\(bu" 4
\fBnpm\.dir\fR or \fBnpm\.root\fR
.
.IP
The \fBnode_modules\fR directory where npm will operate\.
.
.IP "\(bu" 4
\fBnpm\.prefix\fR
.
.IP
The prefix where npm is operating\.  (Most often the current working
directory\.)
.
.IP "\(bu" 4
\fBnpm\.cache\fR
.
.IP
The place where npm keeps JSON and tarballs it fetches from the
registry (or uploads to the registry)\.
.
.IP "\(bu" 4
\fBnpm\.tmp\fR
.
.IP
npm\'s temporary working directory\.
.
.IP "\(bu" 4
\fBnpm\.deref\fR
.
.IP
Get the "real" name for a command that has either an alias or
abbreviation\.
.
.IP "" 0
.
.SH "MAGIC"
For each of the methods in the \fBnpm\.commands\fR hash, a method is added to
the npm object, which takes a set of positional string arguments rather
than an array and a callback\.
.
.P
If the last argument is a callback, then it will use the supplied
callback\.  However, if no callback is provided, then it will print out
the error or results\.
.
.P
For example, this would work in a node repl:
.
.IP "" 4
.
.nf
> npm = require("npm")
> npm\.load()  // wait a sec\.\.\.
> npm\.install("dnode", "express")
.
.fi
.
.IP "" 0
.
.P
Note that that \fIwon\'t\fR work in a node program, since the \fBinstall\fR
method will get called before the configuration load is completed\.
.
.SH "ABBREVS"
In order to support \fBnpm ins foo\fR instead of \fBnpm install foo\fR, the \fBnpm\.commands\fR object has a set of abbreviations as well as the full
method names\.  Use the \fBnpm\.deref\fR method to find the real name\.
.
.P
For example:
.
.IP "" 4
.
.nf
var cmd = npm\.deref("unp") // cmd === "unpublish"
.
.fi
.
.IP "" 0
<|MERGE_RESOLUTION|>--- conflicted
+++ resolved
@@ -1,7 +1,7 @@
 .\" Generated with Ronnjs/v0.1
 .\" http://github.com/kapouer/ronnjs/
 .
-.TH "NPM" "3" "May 2012" "" ""
+.TH "NPM" "3" "January 2012" "" ""
 .
 .SH "NAME"
 \fBnpm\fR \-\- node package manager
@@ -21,11 +21,7 @@
 .fi
 .
 .SH "VERSION"
-<<<<<<< HEAD
-1.1.18
-=======
-1.1.21
->>>>>>> 992e3464
+1.1.0-2
 .
 .SH "DESCRIPTION"
 This is the API documentation for npm\.
