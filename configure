#!/usr/bin/env python
import optparse
import os
import pprint
import re
import shlex
import subprocess
import sys

CC = os.environ.get('CC', 'cc')

root_dir = os.path.dirname(__file__)
sys.path.insert(0, os.path.join(root_dir, 'tools', 'gyp', 'pylib'))
from gyp.common import GetFlavor

# parse our options
parser = optparse.OptionParser()

parser.add_option("--debug",
    action="store_true",
    dest="debug",
    help="Also build debug build")

parser.add_option("--prefix",
    action="store",
    dest="prefix",
    help="Select the install prefix (defaults to /usr/local)")

parser.add_option("--without-npm",
    action="store_true",
    dest="without_npm",
    help="Don\'t install the bundled npm package manager")

parser.add_option("--without-ssl",
    action="store_true",
    dest="without_ssl",
    help="Build without SSL")

parser.add_option("--without-snapshot",
    action="store_true",
    dest="without_snapshot",
    help="Build without snapshotting V8 libraries. You might want to set"
         " this for cross-compiling. [Default: False]")

parser.add_option("--shared-v8",
    action="store_true",
    dest="shared_v8",
    help="Link to a shared V8 DLL instead of static linking")

parser.add_option("--shared-v8-includes",
    action="store",
    dest="shared_v8_includes",
    help="Directory containing V8 header files")

parser.add_option("--shared-v8-libpath",
    action="store",
    dest="shared_v8_libpath",
    help="A directory to search for the shared V8 DLL")

parser.add_option("--shared-v8-libname",
    action="store",
    dest="shared_v8_libname",
    help="Alternative lib name to link to (default: 'v8')")

parser.add_option("--shared-openssl",
    action="store_true",
    dest="shared_openssl",
    help="Link to a shared OpenSSl DLL instead of static linking")

parser.add_option("--shared-openssl-includes",
    action="store",
    dest="shared_openssl_includes",
    help="Directory containing OpenSSL header files")

parser.add_option("--shared-openssl-libpath",
    action="store",
    dest="shared_openssl_libpath",
    help="A directory to search for the shared OpenSSL DLLs")

parser.add_option("--shared-openssl-libname",
    action="store",
    dest="shared_openssl_libname",
    help="Alternative lib name to link to (default: 'crypto,ssl')")

# deprecated
parser.add_option("--openssl-use-sys",
    action="store_true",
    dest="shared_openssl",
    help=optparse.SUPPRESS_HELP)

# deprecated
parser.add_option("--openssl-includes",
    action="store",
    dest="shared_openssl_includes",
    help=optparse.SUPPRESS_HELP)

# deprecated
parser.add_option("--openssl-libpath",
    action="store",
    dest="shared_openssl_libpath",
    help=optparse.SUPPRESS_HELP)

# TODO document when we've decided on what the tracing API and its options will
# look like
parser.add_option("--systemtap-includes",
    action="store",
    dest="systemtap_includes",
    help=optparse.SUPPRESS_HELP)

parser.add_option("--no-ssl2",
    action="store_true",
    dest="no_ssl2",
    help="Disable OpenSSL v2")

parser.add_option("--shared-zlib",
    action="store_true",
    dest="shared_zlib",
    help="Link to a shared zlib DLL instead of static linking")

parser.add_option("--shared-zlib-includes",
    action="store",
    dest="shared_zlib_includes",
    help="Directory containing zlib header files")

parser.add_option("--shared-zlib-libpath",
    action="store",
    dest="shared_zlib_libpath",
    help="A directory to search for the shared zlib DLL")

parser.add_option("--shared-zlib-libname",
    action="store",
    dest="shared_zlib_libname",
    help="Alternative lib name to link to (default: 'z')")

parser.add_option("--shared-http-parser",
    action="store_true",
    dest="shared_http_parser",
    help="Link to a shared http_parser DLL instead of static linking")

parser.add_option("--shared-http-parser-includes",
    action="store",
    dest="shared_http_parser_includes",
    help="Directory containing http_parser header files")

parser.add_option("--shared-http-parser-libpath",
    action="store",
    dest="shared_http_parser_libpath",
    help="A directory to search for the shared http_parser DLL")

parser.add_option("--shared-http-parser-libname",
    action="store",
    dest="shared_http_parser_libname",
    help="Alternative lib name to link to (default: 'http_parser')")

parser.add_option("--shared-cares",
    action="store_true",
    dest="shared_cares",
    help="Link to a shared cares DLL instead of static linking")

parser.add_option("--shared-cares-includes",
    action="store",
    dest="shared_cares_includes",
    help="Directory containing cares header files")

parser.add_option("--shared-cares-libpath",
    action="store",
    dest="shared_cares_libpath",
    help="A directory to search for the shared cares DLL")

parser.add_option("--shared-cares-libname",
    action="store",
    dest="shared_cares_libname",
    help="Alternative lib name to link to (default: 'cares')")

parser.add_option("--shared-libuv",
    action="store_true",
    dest="shared_libuv",
    help="Link to a shared libuv DLL instead of static linking")

parser.add_option("--shared-libuv-includes",
    action="store",
    dest="shared_libuv_includes",
    help="Directory containing libuv header files")

parser.add_option("--shared-libuv-libpath",
    action="store",
    dest="shared_libuv_libpath",
    help="A directory to search for the shared libuv DLL")

parser.add_option("--shared-libuv-libname",
    action="store",
    dest="shared_libuv_libname",
    help="Alternative lib name to link to (default: 'uv')")

parser.add_option("--with-dtrace",
    action="store_true",
    dest="with_dtrace",
    help="Build with DTrace (default is true on sunos)")

parser.add_option("--without-dtrace",
    action="store_true",
    dest="without_dtrace",
    help="Build without DTrace")

parser.add_option("--with-etw",
    action="store_true",
    dest="with_etw",
    help="Build with ETW (default is true on Windows)")

parser.add_option("--without-etw",
    action="store_true",
    dest="without_etw",
    help="Build without ETW")

parser.add_option("--with-perfctr",
    action="store_true",
    dest="with_perfctr",
    help="Build with performance counters (default is true on Windows)")

parser.add_option("--without-perfctr",
    action="store_true",
    dest="without_perfctr",
    help="Build without performance counters")

# CHECKME does this still work with recent releases of V8?
parser.add_option("--gdb",
    action="store_true",
    dest="gdb",
    help="add gdb support")

parser.add_option("--dest-cpu",
    action="store",
    dest="dest_cpu",
    help="CPU architecture to build for. Valid values are: arm, ia32, x64")

parser.add_option("--dest-os",
    action="store",
    dest="dest_os",
    help="Operating system to build for. Valid values are: "
         "win, mac, solaris, freebsd, openbsd, linux")

parser.add_option("--no-ifaddrs",
    action="store_true",
    dest="no_ifaddrs",
    help="Use on deprecated SunOS systems that do not support ifaddrs.h")

parser.add_option("--with-arm-float-abi",
    action="store",
    dest="arm_float_abi",
    help="Specifies which floating-point ABI to use. Valid values are: "
         "soft, softfp, hard")

parser.add_option("--ninja",
    action="store_true",
    dest="use_ninja",
    help="Generate files for the ninja build system")

# Using --unsafe-optimizations voids your warranty.
parser.add_option("--unsafe-optimizations",
    action="store_true",
    dest="unsafe_optimizations",
    help=optparse.SUPPRESS_HELP)

parser.add_option("--xcode",
    action="store_true",
    dest="use_xcode",
    help="Generate build files for use with xcode")

parser.add_option("--tag",
    action="store",
    dest="tag",
    help="Custom build tag")

(options, args) = parser.parse_args()


def b(value):
  """Returns the string 'true' if value is truthy, 'false' otherwise."""
  if value:
    return 'true'
  else:
    return 'false'


def pkg_config(pkg):
  cmd = os.popen('pkg-config --libs %s' % pkg, 'r')
  libs = cmd.readline().strip()
  ret = cmd.close()
  if (ret): return None

  cmd = os.popen('pkg-config --cflags %s' % pkg, 'r')
  cflags = cmd.readline().strip()
  ret = cmd.close()
  if (ret): return None

  return (libs, cflags)


def cc_macros():
  """Checks predefined macros using the CC command."""

  try:
    p = subprocess.Popen(shlex.split(CC) + ['-dM', '-E', '-'],
                         stdin=subprocess.PIPE,
                         stdout=subprocess.PIPE,
                         stderr=subprocess.PIPE)
  except OSError:
    print '''Node.js configure error: No acceptable C compiler found!

        Please make sure you have a C compiler installed on your system and/or
        consider adjusting the CC environment variable if you installed
        it in a non-standard prefix.
        '''
    sys.exit()

  p.stdin.write('\n')
  out = p.communicate()[0]

  out = str(out).split('\n')

  k = {}
  for line in out:
    lst = shlex.split(line)
    if len(lst) > 2:
      key = lst[1]
      val = lst[2]
      k[key] = val
  return k


def is_arch_armv7():
  """Check for ARMv7 instructions"""
  cc_macros_cache = cc_macros()
  return ('__ARM_ARCH_7__' in cc_macros_cache or
          '__ARM_ARCH_7A__' in cc_macros_cache or
          '__ARM_ARCH_7R__' in cc_macros_cache or
          '__ARM_ARCH_7M__' in cc_macros_cache)


def is_arm_neon():
  """Check for ARM NEON support"""
  return '__ARM_NEON__' in cc_macros()


def is_arm_hard_float_abi():
  """Check for hardfloat or softfloat eabi on ARM"""
  # GCC versions 4.6 and above define __ARM_PCS or __ARM_PCS_VFP to specify
  # the Floating Point ABI used (PCS stands for Procedure Call Standard).
  # We use these as well as a couple of other defines to statically determine
  # what FP ABI used.
  # GCC versions 4.4 and below don't support hard-fp.
  # GCC versions 4.5 may support hard-fp without defining __ARM_PCS or
  # __ARM_PCS_VFP.

  if compiler_version() >= (4, 6, 0):
    return '__ARM_PCS_VFP' in cc_macros()
  elif compiler_version() < (4, 5, 0):
    return False
  elif '__ARM_PCS_VFP' in cc_macros():
    return True
  elif ('__ARM_PCS' in cc_macros() or
        '__SOFTFP' in cc_macros() or
        not '__VFP_FP__' in cc_macros()):
    return False
  else:
    print '''Node.js configure error: Your version of GCC does not report
      the Floating-Point ABI to compile for your hardware

      Please manually specify which floating-point ABI to use with the
      --with-arm-float-abi option.
      '''
    sys.exit()


def host_arch_cc():
  """Host architecture check using the CC command."""

  k = cc_macros()

  matchup = {
    '__x86_64__'  : 'x64',
    '__i386__'    : 'ia32',
    '__arm__'     : 'arm',
  }

  rtn = 'ia32' # default

  for i in matchup:
    if i in k and k[i] != '0':
      rtn = matchup[i]
      break

  return rtn


def host_arch_win():
  """Host architecture check using environ vars (better way to do this?)"""

  arch = os.environ.get('PROCESSOR_ARCHITECTURE', 'x86')

  matchup = {
    'AMD64'  : 'x64',
    'x86'    : 'ia32',
    'arm'    : 'arm',
  }

  return matchup.get(arch, 'ia32')


def compiler_version():
  try:
    proc = subprocess.Popen(shlex.split(CC) + ['--version'], stdout=subprocess.PIPE)
  except WindowsError:
    return (0, False)

  is_clang = 'clang' in proc.communicate()[0].split('\n')[0]

  proc = subprocess.Popen(shlex.split(CC) + ['-dumpversion'], stdout=subprocess.PIPE)
  version = tuple(map(int, proc.communicate()[0].split('.')))

  return (version, is_clang)


def configure_arm(o):
  if options.arm_float_abi:
    arm_float_abi = options.arm_float_abi
  else:
    arm_float_abi = 'hard' if is_arm_hard_float_abi() else 'default'
  o['variables']['armv7'] = int(is_arch_armv7())
  o['variables']['arm_fpu'] = 'vfpv3'  # V8 3.18 no longer supports VFP2.
  o['variables']['arm_neon'] = int(is_arm_neon())
  o['variables']['arm_thumb'] = 0      # -marm
  o['variables']['arm_float_abi'] = arm_float_abi


def configure_node(o):
  o['variables']['v8_enable_gdbjit'] = 1 if options.gdb else 0
  o['variables']['v8_no_strict_aliasing'] = 1 # work around compiler bugs
  o['variables']['node_prefix'] = os.path.expanduser(options.prefix or '')
  o['variables']['node_install_npm'] = b(not options.without_npm)
  o['variables']['node_unsafe_optimizations'] = (
    1 if options.unsafe_optimizations else 0)
  o['default_configuration'] = 'Debug' if options.debug else 'Release'

  host_arch = host_arch_win() if os.name == 'nt' else host_arch_cc()
  target_arch = options.dest_cpu or host_arch
  o['variables']['host_arch'] = host_arch
  o['variables']['target_arch'] = target_arch

  if target_arch == 'arm':
    configure_arm(o)

  cc_version, is_clang = compiler_version()
  o['variables']['clang'] = 1 if is_clang else 0

  if not is_clang and cc_version != 0:
    o['variables']['gcc_version'] = 10 * cc_version[0] + cc_version[1]

  # clang has always supported -fvisibility=hidden, right?
  if not is_clang and cc_version < (4,0,0):
    o['variables']['visibility'] = ''

  # By default, enable DTrace on SunOS systems. Don't allow it on other
  # systems, since it won't work.  (The MacOS build process is different than
  # SunOS, and we haven't implemented it.)
  if flavor in ('solaris', 'mac'):
    o['variables']['node_use_dtrace'] = b(not options.without_dtrace)
<<<<<<< HEAD
    o['variables']['uv_use_dtrace'] = o['variables']['node_use_dtrace']
    o['variables']['uv_parent_path'] = '/deps/uv/'
  elif sys.platform.startswith('linux'):
=======
  elif flavor == 'linux':
>>>>>>> f904d614
    o['variables']['node_use_dtrace'] = 'false'
    o['variables']['node_use_systemtap'] = b(options.with_dtrace)
    if options.systemtap_includes:
      o['include_dirs'] += [options.systemtap_includes]
  elif options.with_dtrace:
    raise Exception(
       'DTrace is currently only supported on SunOS, MacOS or Linux systems.')
  else:
    o['variables']['node_use_dtrace'] = 'false'
    o['variables']['node_use_systemtap'] = 'false'

  if options.no_ifaddrs:
    o['defines'] += ['SUNOS_NO_IFADDRS']

  # By default, enable ETW on Windows.
  if flavor == 'win':
    o['variables']['node_use_etw'] = b(not options.without_etw);
  elif options.with_etw:
    raise Exception('ETW is only supported on Windows.')
  else:
    o['variables']['node_use_etw'] = 'false'

  # By default, enable Performance counters on Windows.
  if flavor == 'win':
    o['variables']['node_use_perfctr'] = b(not options.without_perfctr);
  elif options.with_perfctr:
    raise Exception('Performance counter is only supported on Windows.')
  else:
    o['variables']['node_use_perfctr'] = 'false'

  if options.tag:
    o['variables']['node_tag'] = '-' + options.tag
  else:
    o['variables']['node_tag'] = ''


def configure_libz(o):
  o['variables']['node_shared_zlib'] = b(options.shared_zlib)

  # assume shared_zlib if one of these is set?
  if options.shared_zlib_libpath:
    o['libraries'] += ['-L%s' % options.shared_zlib_libpath]
  if options.shared_zlib_libname:
    o['libraries'] += ['-l%s' % options.shared_zlib_libname]
  elif options.shared_zlib:
    o['libraries'] += ['-lz']
  if options.shared_zlib_includes:
    o['include_dirs'] += [options.shared_zlib_includes]


def configure_http_parser(o):
    o['variables']['node_shared_http_parser'] = b(options.shared_http_parser)

    # assume shared http_parser if one of these is set?
    if options.shared_http_parser_libpath:
        o['libraries'] += ['-L%s' % options.shared_http_parser_libpath]
    if options.shared_http_parser_libname:
        o['libraries'] += ['-l%s' % options.shared_http_parser_libname]
    elif options.shared_http_parser:
        o['libraries'] += ['-lhttp_parser']
    if options.shared_http_parser_includes:
        o['include_dirs'] += [options.shared_http_parser_includes]


def configure_cares(o):
    o['variables']['node_shared_cares'] = b(options.shared_cares)

    # assume shared cares if one of these is set?
    if options.shared_cares_libpath:
        o['libraries'] += ['-L%s' % options.shared_cares_libpath]
    if options.shared_cares_libname:
        o['libraries'] += ['-l%s' % options.shared_cares_libname]
    elif options.shared_cares:
        o['libraries'] += ['-lcares']
    if options.shared_cares_includes:
        o['include_dirs'] += [options.shared_cares_includes]


def configure_libuv(o):
  o['variables']['node_shared_libuv'] = b(options.shared_libuv)

  # assume shared libuv if one of these is set?
  if options.shared_libuv_libpath:
    o['libraries'] += ['-L%s' % options.shared_libuv_libpath]
  if options.shared_libuv_libname:
    o['libraries'] += ['-l%s' % options.shared_libuv_libname]
  elif options.shared_libuv:
    o['libraries'] += ['-luv']
  if options.shared_libuv_includes:
    o['include_dirs'] += [options.shared_libuv_includes]


def configure_v8(o):
  o['variables']['v8_use_snapshot'] = b(not options.without_snapshot)
  o['variables']['node_shared_v8'] = b(options.shared_v8)

  # assume shared_v8 if one of these is set?
  if options.shared_v8_libpath:
    o['libraries'] += ['-L%s' % options.shared_v8_libpath]
  if options.shared_v8_libname:
    o['libraries'] += ['-l%s' % options.shared_v8_libname]
  elif options.shared_v8:
    o['libraries'] += ['-lv8']
  if options.shared_v8_includes:
    o['include_dirs'] += [options.shared_v8_includes]


def configure_openssl(o):
  o['variables']['node_use_openssl'] = b(not options.without_ssl)
  o['variables']['node_shared_openssl'] = b(options.shared_openssl)

  if options.without_ssl:
    return

  if options.no_ssl2:
    o['defines'] += ['OPENSSL_NO_SSL2=1']

  if options.shared_openssl:
    (libs, cflags) = pkg_config('openssl') or ('-lssl -lcrypto', '')

    if options.shared_openssl_libpath:
      o['libraries'] += ['-L%s' % options.shared_openssl_libpath]

    if options.shared_openssl_libname:
      libnames = options.shared_openssl_libname.split(',')
      o['libraries'] += ['-l%s' % s for s in libnames]
    else:
      o['libraries'] += libs.split()

    if options.shared_openssl_includes:
      o['include_dirs'] += [options.shared_openssl_includes]
    else:
      o['cflags'] += cflags.split()


def configure_winsdk(o):
  if flavor != 'win':
    return

  winsdk_dir = os.environ.get("WindowsSdkDir")

  if winsdk_dir and os.path.isfile(winsdk_dir + '\\bin\\ctrpp.exe'):
    print "Found ctrpp in WinSDK--will build generated files into tools/msvs/genfiles."
    o['variables']['node_has_winsdk'] = 'true'
    return

  print "ctrpp not found in WinSDK path--using pre-gen files from tools/msvs/genfiles."


# determine the "flavor" (operating system) we're building for,
# leveraging gyp's GetFlavor function
flavor_params = {};
if (options.dest_os):
  flavor_params['flavor'] = options.dest_os;
flavor = GetFlavor(flavor_params);

output = {
  'variables': { 'python': sys.executable },
  'include_dirs': [],
  'libraries': [],
  'defines': [],
  'cflags': [],
}

configure_node(output)
configure_libz(output)
configure_http_parser(output)
configure_cares(output)
configure_libuv(output)
configure_v8(output)
configure_openssl(output)
configure_winsdk(output)

# variables should be a root level element,
# move everything else to target_defaults
variables = output['variables']
del output['variables']
output = {
  'variables': variables,
  'target_defaults': output
}
pprint.pprint(output, indent=2)

def write(filename, data):
  filename = os.path.join(root_dir, filename)
  print "creating ", filename
  f = open(filename, 'w+')
  f.write(data)

write('config.gypi', "# Do not edit. Generated by the configure script.\n" +
  pprint.pformat(output, indent=2) + "\n")

config = {
  'BUILDTYPE': 'Debug' if options.debug else 'Release',
  'USE_NINJA': str(int(options.use_ninja or 0)),
  'USE_XCODE': str(int(options.use_xcode or 0)),
  'PYTHON': sys.executable,
}

if options.prefix:
  config['PREFIX'] = options.prefix

config = '\n'.join(map('='.join, config.iteritems())) + '\n'

write('config.mk',
      '# Do not edit. Generated by the configure script.\n' + config)

if options.use_ninja:
  gyp_args = ['-f', 'ninja-' + flavor]
elif options.use_xcode:
  gyp_args = ['-f', 'xcode']
elif flavor == 'win':
  gyp_args = ['-f', 'msvs', '-G', 'msvs_version=auto']
else:
  gyp_args = ['-f', 'make-' + flavor]

subprocess.call([sys.executable, 'tools/gyp_node'] + gyp_args)<|MERGE_RESOLUTION|>--- conflicted
+++ resolved
@@ -465,13 +465,9 @@
   # SunOS, and we haven't implemented it.)
   if flavor in ('solaris', 'mac'):
     o['variables']['node_use_dtrace'] = b(not options.without_dtrace)
-<<<<<<< HEAD
     o['variables']['uv_use_dtrace'] = o['variables']['node_use_dtrace']
     o['variables']['uv_parent_path'] = '/deps/uv/'
-  elif sys.platform.startswith('linux'):
-=======
   elif flavor == 'linux':
->>>>>>> f904d614
     o['variables']['node_use_dtrace'] = 'false'
     o['variables']['node_use_systemtap'] = b(options.with_dtrace)
     if options.systemtap_includes:
