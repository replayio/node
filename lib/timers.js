// Copyright Joyent, Inc. and other Node contributors.
//
// Permission is hereby granted, free of charge, to any person obtaining a
// copy of this software and associated documentation files (the
// "Software"), to deal in the Software without restriction, including
// without limitation the rights to use, copy, modify, merge, publish,
// distribute, sublicense, and/or sell copies of the Software, and to permit
// persons to whom the Software is furnished to do so, subject to the
// following conditions:
//
// The above copyright notice and this permission notice shall be included
// in all copies or substantial portions of the Software.
//
// THE SOFTWARE IS PROVIDED "AS IS", WITHOUT WARRANTY OF ANY KIND, EXPRESS
// OR IMPLIED, INCLUDING BUT NOT LIMITED TO THE WARRANTIES OF
// MERCHANTABILITY, FITNESS FOR A PARTICULAR PURPOSE AND NONINFRINGEMENT. IN
// NO EVENT SHALL THE AUTHORS OR COPYRIGHT HOLDERS BE LIABLE FOR ANY CLAIM,
// DAMAGES OR OTHER LIABILITY, WHETHER IN AN ACTION OF CONTRACT, TORT OR
// OTHERWISE, ARISING FROM, OUT OF OR IN CONNECTION WITH THE SOFTWARE OR THE
// USE OR OTHER DEALINGS IN THE SOFTWARE.

var Timer = process.binding('timer_wrap').Timer;
var L = require('_linklist');
var assert = require('assert').ok;

var kOnTimeout = Timer.kOnTimeout | 0;

// Timeout values > TIMEOUT_MAX are set to 1.
var TIMEOUT_MAX = 2147483647; // 2^31-1

var debug = require('util').debuglog('timer');


// IDLE TIMEOUTS
//
// Because often many sockets will have the same idle timeout we will not
// use one timeout watcher per item. It is too much overhead.  Instead
// we'll use a single watcher for all sockets with the same timeout value
// and a linked list. This technique is described in the libev manual:
// http://pod.tst.eu/http://cvs.schmorp.de/libev/ev.pod#Be_smart_about_timeouts

// Object containing all lists, timers
// key = time in milliseconds
// value = list
var lists = {};

// the main function - creates lists on demand and the watchers associated
// with them.
function insert(item, msecs) {
  item._idleStart = Timer.now();
  item._idleTimeout = msecs;

  if (msecs < 0) return;

  var list;

  if (lists[msecs]) {
    list = lists[msecs];
  } else {
    list = new Timer();
    list.start(msecs, 0);

    L.init(list);

    lists[msecs] = list;
    list.msecs = msecs;
    list[kOnTimeout] = listOnTimeout;
  }

  L.append(list, item);
  assert(!L.isEmpty(list)); // list is not empty
}

function listOnTimeout() {
  var msecs = this.msecs;
  var list = this;

  debug('timeout callback %d', msecs);

  var now = Timer.now();
  debug('now: %s', now);

  var diff, first, threw;
  while (first = L.peek(list)) {
    diff = now - first._idleStart;
    if (diff < msecs) {
      list.start(msecs - diff, 0);
      debug('%d list wait because diff is %d', msecs, diff);
      return;
    } else {
      L.remove(first);
      assert(first !== L.peek(list));

      if (!first._onTimeout) continue;

      // v0.4 compatibility: if the timer callback throws and the
      // domain or uncaughtException handler ignore the exception,
      // other timers that expire on this tick should still run.
      //
      // https://github.com/joyent/node/issues/2631
      var domain = first.domain;
      if (domain && domain._disposed)
        continue;

      try {
        if (domain)
          domain.enter();
        threw = true;
        first._onTimeout();
        if (domain)
          domain.exit();
        threw = false;
      } finally {
        if (threw) {
          // We need to continue processing after domain error handling
          // is complete, but not by using whatever domain was left over
          // when the timeout threw its exception.
          var oldDomain = process.domain;
          process.domain = null;
          process.nextTick(function() {
            list[kOnTimeout]();
          });
          process.domain = oldDomain;
        }
      }
    }
  }

  debug('%d list empty', msecs);
  assert(L.isEmpty(list));
  list.close();
  delete lists[msecs];
}


var unenroll = exports.unenroll = function(item) {
  L.remove(item);

  var list = lists[item._idleTimeout];
  // if empty then stop the watcher
  debug('unenroll');
  if (list && L.isEmpty(list)) {
    debug('unenroll: list empty');
    list.close();
    delete lists[item._idleTimeout];
  }
  // if active is called later, then we want to make sure not to insert again
  item._idleTimeout = -1;
};


// Does not start the time, just sets up the members needed.
exports.enroll = function(item, msecs) {
  // if this item was already in a list somewhere
  // then we should unenroll it from that
  if (item._idleNext) unenroll(item);

  // Ensure that msecs fits into signed int32
  if (msecs > 0x7fffffff) {
    msecs = 0x7fffffff;
  }

  item._idleTimeout = msecs;
  L.init(item);
};


// call this whenever the item is active (not idle)
// it will reset its timeout.
exports.active = function(item) {
  var msecs = item._idleTimeout;
  if (msecs >= 0) {
    var list = lists[msecs];
    if (!list || L.isEmpty(list)) {
      insert(item, msecs);
    } else {
      item._idleStart = Timer.now();
      L.append(list, item);
    }
  }
};


/*
 * DOM-style timers
 */


exports.setTimeout = function(callback, after) {
  var timer;

  after *= 1; // coalesce to number or NaN

  if (!(after >= 1 && after <= TIMEOUT_MAX)) {
    after = 1; // schedule on next tick, follows browser behaviour
  }

  timer = new Timeout(after);

  if (arguments.length <= 2) {
    timer._onTimeout = callback;
  } else {
    /*
     * Sometimes setTimeout is called with arguments, EG
     *
     *   setTimeout(callback, 2000, "hello", "world")
     *
     * If that's the case we need to call the callback with
     * those args. The overhead of an extra closure is not
     * desired in the normal case.
     */
    var args = Array.prototype.slice.call(arguments, 2);
    timer._onTimeout = function() {
      callback.apply(timer, args);
    }
  }

  if (process.domain) timer.domain = process.domain;

  exports.active(timer);

  return timer;
};


exports.clearTimeout = function(timer) {
  if (timer && (timer[kOnTimeout] || timer._onTimeout)) {
    timer[kOnTimeout] = timer._onTimeout = null;
    if (timer instanceof Timeout) {
      timer.close(); // for after === 0
    } else {
      exports.unenroll(timer);
    }
  }
};


exports.setInterval = function(callback, repeat) {
  repeat *= 1; // coalesce to number or NaN

  if (!(repeat >= 1 && repeat <= TIMEOUT_MAX)) {
    repeat = 1; // schedule on next tick, follows browser behaviour
  }

  var timer = new Timeout(repeat);
  var args = Array.prototype.slice.call(arguments, 2);
  timer._onTimeout = wrapper;
  timer._repeat = true;

  if (process.domain) timer.domain = process.domain;
  exports.active(timer);

  return timer;

  function wrapper() {
    callback.apply(this, args);
    // If callback called clearInterval().
    if (timer._repeat === false) return;
    // If timer is unref'd (or was - it's permanently removed from the list.)
    if (this._handle) {
      this._handle.start(repeat, 0);
    } else {
      timer._idleTimeout = repeat;
      exports.active(timer);
    }
  }
};


exports.clearInterval = function(timer) {
  if (timer && timer._repeat) {
    timer._repeat = false;
    clearTimeout(timer);
  }
};


var Timeout = function(after) {
  this._idleTimeout = after;
  this._idlePrev = this;
  this._idleNext = this;
  this._idleStart = null;
  this._onTimeout = null;
  this._repeat = false;
};


function unrefdHandle() {
  this.owner._onTimeout();
  if (!this.owner._repeat)
    this.owner.close();
}


Timeout.prototype.unref = function() {
  if (!this._handle) {
    var now = Timer.now();
    if (!this._idleStart) this._idleStart = now;
    var delay = this._idleStart + this._idleTimeout - now;
    if (delay < 0) delay = 0;
    exports.unenroll(this);
    this._handle = new Timer();
<<<<<<< HEAD
    this._handle[kOnTimeout] = this._onTimeout;
=======
    this._handle.owner = this;
    this._handle.ontimeout = unrefdHandle;
>>>>>>> fe201969
    this._handle.start(delay, 0);
    this._handle.domain = this.domain;
    this._handle.unref();
  } else {
    this._handle.unref();
  }
};

Timeout.prototype.ref = function() {
  if (this._handle)
    this._handle.ref();
};

Timeout.prototype.close = function() {
  this._onTimeout = null;
  if (this._handle) {
    this._handle[kOnTimeout] = null;
    this._handle.close();
  } else {
    exports.unenroll(this);
  }
};


var immediateQueue = {};
L.init(immediateQueue);


function processImmediate() {
  var queue = immediateQueue;
  var domain, immediate;

  immediateQueue = {};
  L.init(immediateQueue);

  while (L.isEmpty(queue) === false) {
    immediate = L.shift(queue);
    domain = immediate.domain;

    if (domain)
      domain.enter();

    var threw = true;
    try {
      immediate._onImmediate();
      threw = false;
    } finally {
      if (threw) {
        if (!L.isEmpty(queue)) {
          // Handle any remaining on next tick, assuming we're still
          // alive to do so.
          while (!L.isEmpty(immediateQueue)) {
            L.append(queue, L.shift(immediateQueue));
          }
          immediateQueue = queue;
          process.nextTick(processImmediate);
        }
      }
    }

    if (domain)
      domain.exit();
  }

  // Only round-trip to C++ land if we have to. Calling clearImmediate() on an
  // immediate that's in |queue| is okay. Worst case is we make a superfluous
  // call to NeedImmediateCallbackSetter().
  if (L.isEmpty(immediateQueue)) {
    process._needImmediateCallback = false;
  }
}


function Immediate() { }

Immediate.prototype.domain = undefined;
Immediate.prototype._onImmediate = undefined;
Immediate.prototype._idleNext = undefined;
Immediate.prototype._idlePrev = undefined;


exports.setImmediate = function(callback) {
  var immediate = new Immediate();
  var args, index;

  L.init(immediate);

  immediate._onImmediate = callback;

  if (arguments.length > 1) {
    args = [];
    for (index = 1; index < arguments.length; index++)
      args.push(arguments[index]);

    immediate._onImmediate = function() {
      callback.apply(immediate, args);
    };
  }

  if (!process._needImmediateCallback) {
    process._needImmediateCallback = true;
    process._immediateCallback = processImmediate;
  }

  if (process.domain)
    immediate.domain = process.domain;

  L.append(immediateQueue, immediate);

  return immediate;
};


exports.clearImmediate = function(immediate) {
  if (!immediate) return;

  immediate._onImmediate = undefined;

  L.remove(immediate);

  if (L.isEmpty(immediateQueue)) {
    process._needImmediateCallback = false;
  }
};


// Internal APIs that need timeouts should use timers._unrefActive instead of
// timers.active as internal timeouts shouldn't hold the loop open

var unrefList, unrefTimer;

function _makeTimerTimeout(timer) {
  var domain = timer.domain;
  var msecs = timer._idleTimeout;

  // Timer has been unenrolled by another timer that fired at the same time,
  // so don't make it timeout.
  if (!msecs || msecs < 0)
    return;

  if (!timer._onTimeout)
    return;

  if (domain && domain._disposed)
    return;

  try {
    var threw = true;

    if (domain) domain.enter();

    debug('unreftimer firing timeout');
    L.remove(timer);
    timer._onTimeout();

    threw = false;

    if (domain)
      domain.exit();
  } finally {
    if (threw) process.nextTick(unrefTimeout);
  }
}

function unrefTimeout() {
  var now = Timer.now();

  debug('unrefTimer fired');

<<<<<<< HEAD
  var diff, domain, first, threw;
  while (first = L.peek(unrefList)) {
    diff = now - first._idleStart;
=======
  var timeSinceLastActive;
  var nextTimeoutTime;
  var nextTimeoutDuration;
  var minNextTimeoutTime;
  var timersToTimeout = [];

  // The actual timer fired and has not yet been rearmed,
  // let's consider its next firing time is invalid for now.
  // It may be set to a relevant time in the future once
  // we scanned through the whole list of timeouts and if
  // we find a timeout that needs to expire.
  unrefTimer.when = -1;
>>>>>>> fe201969

  // Iterate over the list of timeouts,
  // call the onTimeout callback for those expired,
  // and rearm the actual timer if the next timeout to expire
  // will expire before the current actual timer.
  var cur = unrefList._idlePrev;
  while (cur != unrefList) {
    timeSinceLastActive = now - cur._monotonicStartTime;

    if (timeSinceLastActive < cur._idleTimeout) {
      // This timer hasn't expired yet, but check if its expiring time is
      // earlier than the actual timer's expiring time

      nextTimeoutDuration = cur._idleTimeout - timeSinceLastActive;
      nextTimeoutTime = now + nextTimeoutDuration;
      if (minNextTimeoutTime == null ||
          (nextTimeoutTime < minNextTimeoutTime)) {
        // We found a timeout that will expire earlier,
        // store its next timeout time now so that we
        // can rearm the actual timer accordingly when
        // we scanned through the whole list.
        minNextTimeoutTime = nextTimeoutTime;
      }
    } else {
      // We found a timer that expired. Do not call its _onTimeout callback
      // right now, as it could mutate any item of the list (including itself).
      // Instead, add it to another list that will be processed once the list
      // of current timers has been fully traversed.
      timersToTimeout.push(cur);
    }

    cur = cur._idlePrev;
  }

<<<<<<< HEAD
    domain = first.domain;
=======
  var nbTimersToTimeout = timersToTimeout.length;
  for (var timerIdx = 0; timerIdx < nbTimersToTimeout; ++timerIdx)
    _makeTimerTimeout(timersToTimeout[timerIdx]);
>>>>>>> fe201969


<<<<<<< HEAD
    try {
      if (domain) domain.enter();
      threw = true;
      debug('unreftimer firing timeout');
      first._onTimeout();
      threw = false;
      if (domain)
        domain.exit();
    } finally {
      if (threw) process.nextTick(unrefTimeout);
    }
=======
  // Rearm the actual timer with the timeout delay
  // of the earliest timeout found.
  if (minNextTimeoutTime != null) {
    unrefTimer.start(minNextTimeoutTime - now, 0);
    unrefTimer.when = minNextTimeoutTime;
    debug('unrefTimer rescheduled');
  } else if (L.isEmpty(unrefList)) {
    debug('unrefList is empty');
>>>>>>> fe201969
  }
}


exports._unrefActive = function(item) {
  var msecs = item._idleTimeout;
  if (!msecs || msecs < 0) return;
  assert(msecs >= 0);

  L.remove(item);

  if (!unrefList) {
    debug('unrefList initialized');
    unrefList = {};
    L.init(unrefList);

    debug('unrefTimer initialized');
    unrefTimer = new Timer();
    unrefTimer.unref();
    unrefTimer.when = -1;
    unrefTimer[kOnTimeout] = unrefTimeout;
  }

  var now = Timer.now();
  item._idleStart = now;

  var when = nowMonotonicTimestamp + msecs;

  // If the actual timer is set to fire too late, or not set to fire at all,
  // we need to make it fire earlier
  if (unrefTimer.when === -1 || unrefTimer.when > when) {
    unrefTimer.start(msecs, 0);
<<<<<<< HEAD
    unrefTimer.when = now + msecs;
    debug('unrefTimer scheduled');
    return;
  }

  var when = now + msecs;

  debug('unrefList find where we can insert');

  var cur, them;

  for (cur = unrefList._idlePrev; cur != unrefList; cur = cur._idlePrev) {
    them = cur._idleStart + cur._idleTimeout;

    if (when < them) {
      debug('unrefList inserting into middle of list');

      L.append(cur, item);

      if (unrefTimer.when > when) {
        debug('unrefTimer is scheduled to fire too late, reschedule');
        unrefTimer.start(msecs, 0);
        unrefTimer.when = when;
      }

      return;
    }
=======
    unrefTimer.when = when;
    debug('unrefTimer scheduled');
>>>>>>> fe201969
  }

  debug('unrefList append to end');
  L.append(unrefList, item);
};<|MERGE_RESOLUTION|>--- conflicted
+++ resolved
@@ -300,12 +300,8 @@
     if (delay < 0) delay = 0;
     exports.unenroll(this);
     this._handle = new Timer();
-<<<<<<< HEAD
-    this._handle[kOnTimeout] = this._onTimeout;
-=======
     this._handle.owner = this;
-    this._handle.ontimeout = unrefdHandle;
->>>>>>> fe201969
+    this._handle[kOnTimeout] = unrefdHandle;
     this._handle.start(delay, 0);
     this._handle.domain = this.domain;
     this._handle.unref();
@@ -475,11 +471,6 @@
 
   debug('unrefTimer fired');
 
-<<<<<<< HEAD
-  var diff, domain, first, threw;
-  while (first = L.peek(unrefList)) {
-    diff = now - first._idleStart;
-=======
   var timeSinceLastActive;
   var nextTimeoutTime;
   var nextTimeoutDuration;
@@ -492,7 +483,6 @@
   // we scanned through the whole list of timeouts and if
   // we find a timeout that needs to expire.
   unrefTimer.when = -1;
->>>>>>> fe201969
 
   // Iterate over the list of timeouts,
   // call the onTimeout callback for those expired,
@@ -500,7 +490,7 @@
   // will expire before the current actual timer.
   var cur = unrefList._idlePrev;
   while (cur != unrefList) {
-    timeSinceLastActive = now - cur._monotonicStartTime;
+    timeSinceLastActive = now - cur._idleStart;
 
     if (timeSinceLastActive < cur._idleTimeout) {
       // This timer hasn't expired yet, but check if its expiring time is
@@ -527,28 +517,11 @@
     cur = cur._idlePrev;
   }
 
-<<<<<<< HEAD
-    domain = first.domain;
-=======
   var nbTimersToTimeout = timersToTimeout.length;
   for (var timerIdx = 0; timerIdx < nbTimersToTimeout; ++timerIdx)
     _makeTimerTimeout(timersToTimeout[timerIdx]);
->>>>>>> fe201969
-
-
-<<<<<<< HEAD
-    try {
-      if (domain) domain.enter();
-      threw = true;
-      debug('unreftimer firing timeout');
-      first._onTimeout();
-      threw = false;
-      if (domain)
-        domain.exit();
-    } finally {
-      if (threw) process.nextTick(unrefTimeout);
-    }
-=======
+
+
   // Rearm the actual timer with the timeout delay
   // of the earliest timeout found.
   if (minNextTimeoutTime != null) {
@@ -557,7 +530,6 @@
     debug('unrefTimer rescheduled');
   } else if (L.isEmpty(unrefList)) {
     debug('unrefList is empty');
->>>>>>> fe201969
   }
 }
 
@@ -584,44 +556,14 @@
   var now = Timer.now();
   item._idleStart = now;
 
-  var when = nowMonotonicTimestamp + msecs;
+  var when = now + msecs;
 
   // If the actual timer is set to fire too late, or not set to fire at all,
   // we need to make it fire earlier
   if (unrefTimer.when === -1 || unrefTimer.when > when) {
     unrefTimer.start(msecs, 0);
-<<<<<<< HEAD
-    unrefTimer.when = now + msecs;
-    debug('unrefTimer scheduled');
-    return;
-  }
-
-  var when = now + msecs;
-
-  debug('unrefList find where we can insert');
-
-  var cur, them;
-
-  for (cur = unrefList._idlePrev; cur != unrefList; cur = cur._idlePrev) {
-    them = cur._idleStart + cur._idleTimeout;
-
-    if (when < them) {
-      debug('unrefList inserting into middle of list');
-
-      L.append(cur, item);
-
-      if (unrefTimer.when > when) {
-        debug('unrefTimer is scheduled to fire too late, reschedule');
-        unrefTimer.start(msecs, 0);
-        unrefTimer.when = when;
-      }
-
-      return;
-    }
-=======
     unrefTimer.when = when;
     debug('unrefTimer scheduled');
->>>>>>> fe201969
   }
 
   debug('unrefList append to end');
